--- conflicted
+++ resolved
@@ -160,16 +160,15 @@
         allocator.allocate(1, 3);
     }
 
-<<<<<<< HEAD
     @Test(dataProvider = "allocators", expectedExceptions = IllegalArgumentException.class)
     public void testBadAllocationArrayNegSize(SegmentAllocator allocator) {
         allocator.allocateArray(ValueLayout.JAVA_BYTE, -1);
-=======
+    }
+
     @Test(expectedExceptions = OutOfMemoryError.class)
     public void testBadArenaNullReturn() {
         SegmentAllocator segmentAllocator = SegmentAllocator.newNativeArena(MemorySession.openImplicit());
         segmentAllocator.allocate(Long.MAX_VALUE, 2);
->>>>>>> 0fd1b689
     }
 
     @Test
