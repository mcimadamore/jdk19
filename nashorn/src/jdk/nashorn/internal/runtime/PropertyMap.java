/*
 * Copyright (c) 2010, 2013, Oracle and/or its affiliates. All rights reserved.
 * DO NOT ALTER OR REMOVE COPYRIGHT NOTICES OR THIS FILE HEADER.
 *
 * This code is free software; you can redistribute it and/or modify it
 * under the terms of the GNU General Public License version 2 only, as
 * published by the Free Software Foundation.  Oracle designates this
 * particular file as subject to the "Classpath" exception as provided
 * by Oracle in the LICENSE file that accompanied this code.
 *
 * This code is distributed in the hope that it will be useful, but WITHOUT
 * ANY WARRANTY; without even the implied warranty of MERCHANTABILITY or
 * FITNESS FOR A PARTICULAR PURPOSE.  See the GNU General Public License
 * version 2 for more details (a copy is included in the LICENSE file that
 * accompanied this code).
 *
 * You should have received a copy of the GNU General Public License version
 * 2 along with this work; if not, write to the Free Software Foundation,
 * Inc., 51 Franklin St, Fifth Floor, Boston, MA 02110-1301 USA.
 *
 * Please contact Oracle, 500 Oracle Parkway, Redwood Shores, CA 94065 USA
 * or visit www.oracle.com if you need additional information or have any
 * questions.
 */

package jdk.nashorn.internal.runtime;

import static jdk.nashorn.internal.runtime.PropertyHashMap.EMPTY_HASHMAP;
import static jdk.nashorn.internal.runtime.arrays.ArrayIndex.getArrayIndex;
import static jdk.nashorn.internal.runtime.arrays.ArrayIndex.isValidArrayIndex;

import java.lang.invoke.SwitchPoint;
import java.lang.ref.SoftReference;
import java.util.Arrays;
import java.util.Collection;
import java.util.HashMap;
import java.util.Iterator;
import java.util.NoSuchElementException;
import java.util.WeakHashMap;

/**
 * Map of object properties. The PropertyMap is the "template" for JavaScript object
 * layouts. It contains a map with prototype names as keys and {@link Property} instances
 * as values. A PropertyMap is typically passed to the {@link ScriptObject} constructor
 * to form the seed map for the ScriptObject.
 * <p>
 * All property maps are immutable. If a property is added, modified or removed, the mutator
 * will return a new map.
 */
public final class PropertyMap implements Iterable<Object> {
    /** Used for non extensible PropertyMaps, negative logic as the normal case is extensible. See {@link ScriptObject#preventExtensions()} */
    public static final int NOT_EXTENSIBLE        = 0b0000_0001;
    /** Does this map contain valid array keys? */
    public static final int CONTAINS_ARRAY_KEYS   = 0b0000_0010;

    /** Map status flags. */
    private int flags;

    /** Map of properties. */
    private final PropertyHashMap properties;

    /** Number of fields in use. */
    private int fieldCount;

    /** Number of fields available. */
    private final int fieldMaximum;

    /** Length of spill in use. */
    private int spillLength;

    /** {@link SwitchPoint}s for gets on inherited properties. */
    private HashMap<String, SwitchPoint> protoGetSwitches;

    /** History of maps, used to limit map duplication. */
    private WeakHashMap<Property, SoftReference<PropertyMap>> history;

    /** History of prototypes, used to limit map duplication. */
    private WeakHashMap<PropertyMap, SoftReference<PropertyMap>> protoHistory;

    /** property listeners */
    private PropertyListeners listeners;

    /**
     * Constructor.
     *
     * @param properties   A {@link PropertyHashMap} with initial contents.
     * @param fieldCount   Number of fields in use.
     * @param fieldMaximum Number of fields available.
     * @param spillLength  Number of spill slots used.
     * @param containsArrayKeys True if properties contain numeric keys
     */
    private PropertyMap(final PropertyHashMap properties, final int fieldCount, final int fieldMaximum, final int spillLength, final boolean containsArrayKeys) {
        this.properties   = properties;
        this.fieldCount   = fieldCount;
        this.fieldMaximum = fieldMaximum;
        this.spillLength  = spillLength;
        if (containsArrayKeys) {
            setContainsArrayKeys();
        }

        if (Context.DEBUG) {
            count++;
        }
    }

    /**
     * Cloning constructor.
     *
     * @param propertyMap Existing property map.
     * @param properties  A {@link PropertyHashMap} with a new set of properties.
     */
    private PropertyMap(final PropertyMap propertyMap, final PropertyHashMap properties) {
        this.properties   = properties;
        this.flags        = propertyMap.flags;
        this.spillLength  = propertyMap.spillLength;
        this.fieldCount   = propertyMap.fieldCount;
        this.fieldMaximum = propertyMap.fieldMaximum;
        // We inherit the parent property listeners instance. It will be cloned when a new listener is added.
        this.listeners    = propertyMap.listeners;

        if (Context.DEBUG) {
            count++;
            clonedCount++;
        }
    }

    /**
     * Cloning constructor.
     *
     * @param propertyMap Existing property map.
      */
    private PropertyMap(final PropertyMap propertyMap) {
        this(propertyMap, propertyMap.properties);
    }

    /**
     * Duplicates this PropertyMap instance. This is used to duplicate 'shared'
     * maps {@link PropertyMap} used as process wide singletons. Shared maps are
     * duplicated for every global scope object. That way listeners, proto and property
     * histories are scoped within a global scope.
     *
     * @return Duplicated {@link PropertyMap}.
     */
    public PropertyMap duplicate() {
        if (Context.DEBUG) {
            duplicatedCount++;
        }
        return new PropertyMap(this.properties, 0, 0, 0, containsArrayKeys());
    }

    /**
     * Public property map allocator.
     *
     * <p>It is the caller's responsibility to make sure that {@code properties} does not contain
     * properties with keys that are valid array indices.</p>
     *
     * @param properties   Collection of initial properties.
     * @param fieldCount   Number of fields in use.
     * @param fieldMaximum Number of fields available.
     * @param spillLength  Number of used spill slots.
     * @return New {@link PropertyMap}.
     */
    public static PropertyMap newMap(final Collection<Property> properties, final int fieldCount, final int fieldMaximum,  final int spillLength) {
        final PropertyHashMap newProperties = EMPTY_HASHMAP.immutableAdd(properties);
        return new PropertyMap(newProperties, fieldCount, fieldMaximum, spillLength, false);
    }

    /**
     * Public property map allocator. Used by nasgen generated code.
     *
     * <p>It is the caller's responsibility to make sure that {@code properties} does not contain
     * properties with keys that are valid array indices.</p>
     *
     * @param properties Collection of initial properties.
     * @return New {@link PropertyMap}.
     */
    public static PropertyMap newMap(final Collection<Property> properties) {
        return properties == null || properties.isEmpty()? newMap() : newMap(properties, 0, 0, 0);
    }

    /**
     * Return a sharable empty map.
     *
     * @return New empty {@link PropertyMap}.
     */
    public static PropertyMap newMap() {
        return new PropertyMap(EMPTY_HASHMAP, 0, 0, 0, false);
    }

    /**
     * Return number of properties in the map.
     *
     * @return Number of properties.
     */
    public int size() {
        return properties.size();
    }

    /**
     * Get the listeners of this map, or null if none exists
     *
     * @return the listeners
     */
    public PropertyListeners getListeners() {
        return listeners;
    }

    /**
     * Add {@code listenerMap} as a listener to this property map for the given {@code key}.
     *
     * @param key the property name
     * @param listenerMap the listener map
     */
    public void addListener(final String key, final PropertyMap listenerMap) {
        if (listenerMap != this) {
            // We need to clone listener instance when adding a new listener since we share
            // the listeners instance with our parent maps that don't need to see the new listener.
            listeners = PropertyListeners.addListener(listeners, key, listenerMap);
        }
    }

    /**
     * A new property is being added.
     *
     * @param property The new Property added.
     */
    public void propertyAdded(final Property property) {
        invalidateProtoGetSwitchPoint(property);
        if (listeners != null) {
            listeners.propertyAdded(property);
        }
    }

    /**
     * An existing property is being deleted.
     *
     * @param property The property being deleted.
     */
    public void propertyDeleted(final Property property) {
        invalidateProtoGetSwitchPoint(property);
        if (listeners != null) {
            listeners.propertyDeleted(property);
        }
    }

    /**
     * An existing property is being redefined.
     *
     * @param oldProperty The old property
     * @param newProperty The new property
     */
    public void propertyModified(final Property oldProperty, final Property newProperty) {
        invalidateProtoGetSwitchPoint(oldProperty);
        if (listeners != null) {
            listeners.propertyModified(oldProperty, newProperty);
        }
    }

    /**
     * The prototype of an object associated with this {@link PropertyMap} is changed.
     */
    public void protoChanged() {
        invalidateAllProtoGetSwitchPoints();
        if (listeners != null) {
            listeners.protoChanged();
        }
    }

    /**
     * Return a SwitchPoint used to track changes of a property in a prototype.
     *
     * @param key Property key.
     * @return A shared {@link SwitchPoint} for the property.
     */
    public synchronized SwitchPoint getSwitchPoint(final String key) {
        if (protoGetSwitches == null) {
            protoGetSwitches = new HashMap<>();
        }

        SwitchPoint switchPoint = protoGetSwitches.get(key);
        if (switchPoint == null) {
            switchPoint = new SwitchPoint();
            protoGetSwitches.put(key, switchPoint);
        }

        return switchPoint;
    }

    /**
     * Indicate that a prototype property has changed.
     *
     * @param property {@link Property} to invalidate.
     */
    synchronized void invalidateProtoGetSwitchPoint(final Property property) {
        if (protoGetSwitches != null) {

            final String key = property.getKey();
            final SwitchPoint sp = protoGetSwitches.get(key);
            if (sp != null) {
                protoGetSwitches.remove(key);
                if (Context.DEBUG) {
                    protoInvalidations++;
                }
                SwitchPoint.invalidateAll(new SwitchPoint[] { sp });
            }
        }
    }

    /**
     * Indicate that proto itself has changed in hierarchy somewhere.
     */
    synchronized void invalidateAllProtoGetSwitchPoints() {
        if (protoGetSwitches != null && !protoGetSwitches.isEmpty()) {
            if (Context.DEBUG) {
                protoInvalidations += protoGetSwitches.size();
            }
            SwitchPoint.invalidateAll(protoGetSwitches.values().toArray(new SwitchPoint[protoGetSwitches.values().size()]));
            protoGetSwitches.clear();
        }
    }

    /**
     * Add a property to the map, re-binding its getters and setters,
     * if available, to a given receiver. This is typically the global scope. See
     * {@link ScriptObject#addBoundProperties(ScriptObject)}
     *
     * @param property {@link Property} being added.
     * @param bindTo   Object to bind to.
     *
     * @return New {@link PropertyMap} with {@link Property} added.
     */
    PropertyMap addPropertyBind(final AccessorProperty property, final Object bindTo) {
        // No need to store bound property in the history as bound properties can't be reused.
        return addPropertyNoHistory(new AccessorProperty(property, bindTo));
    }

    /**
     * Add a property to the map without adding it to the history. This should be used for properties that
     * can't be shared such as bound properties, or properties that are expected to be added only once.
     *
     * @param property {@link Property} being added.
     * @return New {@link PropertyMap} with {@link Property} added.
     */
    public PropertyMap addPropertyNoHistory(final Property property) {
        if (listeners != null) {
            listeners.propertyAdded(property);
        }
        final PropertyHashMap newProperties = properties.immutableAdd(property);
        final PropertyMap newMap = new PropertyMap(this, newProperties);

        if(!property.isSpill()) {
            newMap.fieldCount = Math.max(newMap.fieldCount, property.getSlot() + 1);
        }
        if (isValidArrayIndex(getArrayIndex(property.getKey()))) {
            newMap.setContainsArrayKeys();
        }

        newMap.spillLength += property.getSpillCount();
        return newMap;
    }

    /**
     * Add a property to the map.  Cloning or using an existing map if available.
     *
     * @param property {@link Property} being added.
     *
     * @return New {@link PropertyMap} with {@link Property} added.
     */
    public PropertyMap addProperty(final Property property) {
        if (listeners != null) {
            listeners.propertyAdded(property);
        }
        PropertyMap newMap = checkHistory(property);

        if (newMap == null) {
            final PropertyHashMap newProperties = properties.immutableAdd(property);
            newMap = new PropertyMap(this, newProperties);
            addToHistory(property, newMap);

            if (!property.isSpill()) {
                newMap.fieldCount = Math.max(newMap.fieldCount, property.getSlot() + 1);
            }
            if (isValidArrayIndex(getArrayIndex(property.getKey()))) {
                newMap.setContainsArrayKeys();
            }

            newMap.spillLength += property.getSpillCount();
        }

        return newMap;
    }

    /**
     * Remove a property from a map. Cloning or using an existing map if available.
     *
     * @param property {@link Property} being removed.
     *
     * @return New {@link PropertyMap} with {@link Property} removed or {@code null} if not found.
     */
    public PropertyMap deleteProperty(final Property property) {
        if (listeners != null) {
            listeners.propertyDeleted(property);
        }
        PropertyMap newMap = checkHistory(property);
        final String key = property.getKey();

        if (newMap == null && properties.containsKey(key)) {
            final PropertyHashMap newProperties = properties.immutableRemove(key);
            newMap = new PropertyMap(this, newProperties);
            addToHistory(property, newMap);
        }

        return newMap;
    }

    /**
     * Replace an existing property with a new one.
     *
     * @param oldProperty Property to replace.
     * @param newProperty New {@link Property}.
     *
     * @return New {@link PropertyMap} with {@link Property} replaced.
     */
    PropertyMap replaceProperty(final Property oldProperty, final Property newProperty) {
<<<<<<< HEAD
        final PropertyHashMap newProperties = properties.immutableReplace(oldProperty, newProperty);
=======
        if (listeners != null) {
            listeners.propertyModified(oldProperty, newProperty);
        }
        // Add replaces existing property.
        final PropertyHashMap newProperties = properties.immutableAdd(newProperty);
>>>>>>> 71ded928
        final PropertyMap newMap = new PropertyMap(this, newProperties);
        /*
         * See ScriptObject.modifyProperty and ScriptObject.setUserAccessors methods.
         *
         * This replaceProperty method is called only for the following three cases:
         *
         *   1. To change flags OR TYPE of an old (cloned) property. We use the same spill slots.
         *   2. To change one UserAccessor property with another - user getter or setter changed via
         *      Object.defineProperty function. Again, same spill slots are re-used.
         *   3. Via ScriptObject.setUserAccessors method to set user getter and setter functions
         *      replacing the dummy AccessorProperty with null method handles (added during map init).
         *
         * In case (1) and case(2), the property type of old and new property is same. For case (3),
         * the old property is an AccessorProperty and the new one is a UserAccessorProperty property.
         */

        final boolean sameType = oldProperty.getClass() == newProperty.getClass();
        assert sameType ||
                oldProperty instanceof AccessorProperty &&
                newProperty instanceof UserAccessorProperty :
            "arbitrary replaceProperty attempted " + sameType + " oldProperty=" + oldProperty.getClass() + " newProperty=" + newProperty.getClass() + " [" + oldProperty.getCurrentType() + " => " + newProperty.getCurrentType() + "]";

        newMap.flags = flags;

        /*
         * spillLength remains same in case (1) and (2) because of slot reuse. Only for case (3), we need
         * to add spill count of the newly added UserAccessorProperty property.
         */
        newMap.spillLength = spillLength;
        return newMap;
    }

    /**
     * Make a new UserAccessorProperty property. getter and setter functions are stored in
     * this ScriptObject and slot values are used in property object. Note that slots
     * are assigned speculatively and should be added to map before adding other
     * properties.
     *
     * @param key the property name
     * @param propertyFlags attribute flags of the property
     * @return the newly created UserAccessorProperty
     */
    public UserAccessorProperty newUserAccessors(final String key, final int propertyFlags) {
        return new UserAccessorProperty(key, propertyFlags, spillLength);
    }

    /**
     * Find a property in the map.
     *
     * @param key Key to search for.
     *
     * @return {@link Property} matching key.
     */
    public Property findProperty(final String key) {
        return properties.find(key);
    }

    /**
     * Adds all map properties from another map.
     *
     * @param other The source of properties.
     *
     * @return New {@link PropertyMap} with added properties.
     */
    public PropertyMap addAll(final PropertyMap other) {
        assert this != other : "adding property map to itself";
        final Property[] otherProperties = other.properties.getProperties();
        final PropertyHashMap newProperties = properties.immutableAdd(otherProperties);

        final PropertyMap newMap = new PropertyMap(this, newProperties);
        for (final Property property : otherProperties) {
            if (isValidArrayIndex(getArrayIndex(property.getKey()))) {
                newMap.setContainsArrayKeys();
            }
            newMap.spillLength += property.getSpillCount();
        }

        return newMap;
    }

    /**
     * Return an array of all properties.
     *
     * @return Properties as an array.
     */
    public Property[] getProperties() {
        return properties.getProperties();
    }

    /**
     * Prevents the map from having additional properties.
     *
     * @return New map with {@link #NOT_EXTENSIBLE} flag set.
     */
    PropertyMap preventExtensions() {
        final PropertyMap newMap = new PropertyMap(this);
        newMap.flags |= NOT_EXTENSIBLE;
        return newMap;
    }

    /**
     * Prevents properties in map from being modified.
     *
     * @return New map with {@link #NOT_EXTENSIBLE} flag set and properties with
     * {@link Property#NOT_CONFIGURABLE} set.
     */
    PropertyMap seal() {
        PropertyHashMap newProperties = EMPTY_HASHMAP;

        for (final Property oldProperty :  properties.getProperties()) {
            newProperties = newProperties.immutableAdd(oldProperty.addFlags(Property.NOT_CONFIGURABLE));
        }

        final PropertyMap newMap = new PropertyMap(this, newProperties);
        newMap.flags |= NOT_EXTENSIBLE;

        return newMap;
    }

    /**
     * Prevents properties in map from being modified or written to.
     *
     * @return New map with {@link #NOT_EXTENSIBLE} flag set and properties with
     * {@link Property#NOT_CONFIGURABLE} and {@link Property#NOT_WRITABLE} set.
     */
    PropertyMap freeze() {
        PropertyHashMap newProperties = EMPTY_HASHMAP;

        for (final Property oldProperty : properties.getProperties()) {
            int propertyFlags = Property.NOT_CONFIGURABLE;

            if (!(oldProperty instanceof UserAccessorProperty)) {
                propertyFlags |= Property.NOT_WRITABLE;
            }

            newProperties = newProperties.immutableAdd(oldProperty.addFlags(propertyFlags));
        }

        final PropertyMap newMap = new PropertyMap(this, newProperties);
        newMap.flags |= NOT_EXTENSIBLE;

        return newMap;
    }

    /**
     * Check for any configurable properties.
     *
     * @return {@code true} if any configurable.
     */
    private boolean anyConfigurable() {
        for (final Property property : properties.getProperties()) {
            if (property.isConfigurable()) {
               return true;
            }
        }

        return false;
    }

    /**
     * Check if all properties are frozen.
     *
     * @return {@code true} if all are frozen.
     */
    private boolean allFrozen() {
        for (final Property property : properties.getProperties()) {
            // check if it is a data descriptor
            if (!(property instanceof UserAccessorProperty)) {
                if (property.isWritable()) {
                    return false;
                }
            }
            if (property.isConfigurable()) {
               return false;
            }
        }

        return true;
    }

    /**
     * Check prototype history for an existing property map with specified prototype.
     *
     * @param parentMap New prototype object.
     *
     * @return Existing {@link PropertyMap} or {@code null} if not found.
     */
    private PropertyMap checkProtoHistory(final PropertyMap parentMap) {
        final PropertyMap cachedMap;
        if (protoHistory != null) {
<<<<<<< HEAD
            final WeakReference<PropertyMap> weakMap = protoHistory.get(newProto);
            cachedMap = weakMap != null ? weakMap.get() : null;
=======
            final SoftReference<PropertyMap> weakMap = protoHistory.get(parentMap);
            cachedMap = (weakMap != null ? weakMap.get() : null);
>>>>>>> 71ded928
        } else {
            cachedMap = null;
        }

        if (Context.DEBUG && cachedMap != null) {
            protoHistoryHit++;
        }

        return cachedMap;
    }

    /**
     * Add a map to the prototype history.
     *
     * @param parentMap Prototype to add (key.)
     * @param newMap   {@link PropertyMap} associated with prototype.
     */
    private void addToProtoHistory(final PropertyMap parentMap, final PropertyMap newMap) {
        if (protoHistory == null) {
            protoHistory = new WeakHashMap<>();
        }

        protoHistory.put(parentMap, new SoftReference<>(newMap));
    }

    /**
     * Track the modification of the map.
     *
     * @param property Mapping property.
     * @param newMap   Modified {@link PropertyMap}.
     */
    private void addToHistory(final Property property, final PropertyMap newMap) {
        if (!properties.isEmpty()) {
            if (history == null) {
                history = new WeakHashMap<>();
            }

            history.put(property, new SoftReference<>(newMap));
        }
    }

    /**
     * Check the history for a map that already has the given property added.
     *
     * @param property {@link Property} to add.
     *
     * @return Existing map or {@code null} if not found.
     */
    private PropertyMap checkHistory(final Property property) {

        if (history != null) {
<<<<<<< HEAD
            final PropertyMap historicMap = history.get(property);
=======
            SoftReference<PropertyMap> ref = history.get(property);
            final PropertyMap historicMap = ref == null ? null : ref.get();
>>>>>>> 71ded928

            if (historicMap != null) {
                if (Context.DEBUG) {
                    historyHit++;
                }

                return historicMap;
            }
        }

        return null;
    }

<<<<<<< HEAD
    /**
     * Calculate the hash code for the map.
     *
     * @return Computed hash code.
     */
    private int computeHashCode() {
        int hash = 0;

        for (final Property property : getProperties()) {
            hash = hash << 7 ^ hash >> 7;
            hash ^= property.hashCode();
        }

        return hash;
    }

    @Override
    public int hashCode() {
        if (hashCode == 0 && !properties.isEmpty()) {
            hashCode = computeHashCode();
        }
        return hashCode;
    }

    @Override
    public boolean equals(final Object other) {
        if (!(other instanceof PropertyMap)) {
            return false;
        }

        final PropertyMap otherMap = (PropertyMap)other;

        if (properties.size() != otherMap.properties.size()) {
            return false;
        }

        final Iterator<Property> iter      = properties.values().iterator();
        final Iterator<Property> otherIter = otherMap.properties.values().iterator();

        while (iter.hasNext() && otherIter.hasNext()) {
            if (!iter.next().equals(otherIter.next())) {
                return false;
            }
        }

        return true;
    }

    /**
     * Returns true if the two maps have identical properties in the same order, but allows the properties to differ in
     * their types. This method is mostly useful for tests.
     * @param otherMap the other map
     * @return true if this map has identical properties in the same order as the other map, allowing the properties to
     * differ in type.
     */
    public boolean equalsWithoutType(final PropertyMap otherMap) {
        if (properties.size() != otherMap.properties.size()) {
            return false;
        }
=======
    @Override
    public String toString() {
        final StringBuilder sb = new StringBuilder();
>>>>>>> 71ded928

        final Iterator<Property> iter      = properties.values().iterator();
        final Iterator<Property> otherIter = otherMap.properties.values().iterator();

        while (iter.hasNext() && otherIter.hasNext()) {
            if (!iter.next().equalsWithoutType(otherIter.next())) {
                return false;
            }
        }

        return true;
    }

    @Override
    public String toString() {
        final StringBuilder sb = new StringBuilder();

        sb.append(Debug.id(this));
        sb.append(" = {\n");

        for (final Property property : getProperties()) {
            sb.append('\t');
            sb.append(property);
            sb.append('\n');
        }

        sb.append('}');

        return sb.toString();
    }

    @Override
    public Iterator<Object> iterator() {
        return new PropertyMapIterator(this);
    }

    /**
     * Check if this map contains properties with valid array keys
     *
     * @return {@code true} if this map contains properties with valid array keys
     */
    public final boolean containsArrayKeys() {
        return (flags & CONTAINS_ARRAY_KEYS) != 0;
    }

    /**
     * Flag this object as having array keys in defined properties
     */
    private void setContainsArrayKeys() {
        flags |= CONTAINS_ARRAY_KEYS;
    }

    /**
     * Test to see if {@link PropertyMap} is extensible.
     *
     * @return {@code true} if {@link PropertyMap} can be added to.
     */
    boolean isExtensible() {
        return (flags & NOT_EXTENSIBLE) == 0;
    }

    /**
     * Test to see if {@link PropertyMap} is not extensible or any properties
     * can not be modified.
     *
     * @return {@code true} if {@link PropertyMap} is sealed.
     */
    boolean isSealed() {
        return !isExtensible() && !anyConfigurable();
    }

    /**
     * Test to see if {@link PropertyMap} is not extensible or all properties
     * can not be modified.
     *
     * @return {@code true} if {@link PropertyMap} is frozen.
     */
    boolean isFrozen() {
        return !isExtensible() && allFrozen();
    }
    /**
     * Get the number of fields allocated for this {@link PropertyMap}.
     *
     * @return Number of fields allocated.
     */
    int getFieldCount() {
        return fieldCount;
    }
    /**
     * Get maximum number of fields available for this {@link PropertyMap}.
     *
     * @return Number of fields available.
     */
    int getFieldMaximum() {
        return fieldMaximum;
    }

    /**
     * Get length of spill area associated with this {@link PropertyMap}.
     *
     * @return Length of spill area.
     */
    int getSpillLength() {
        return spillLength;
    }

    /**
     * Return a property map with the same layout that is associated with the new prototype object.
     *
     * @param newProto New prototype object to replace oldProto.
     * @return New {@link PropertyMap} with prototype changed.
     */
    public PropertyMap changeProto(final ScriptObject newProto) {

        final PropertyMap parentMap = newProto == null ? null : newProto.getMap();
        final PropertyMap nextMap = checkProtoHistory(parentMap);
        if (nextMap != null) {
            return nextMap;
        }

        if (Context.DEBUG) {
            setProtoNewMapCount++;
        }

        final PropertyMap newMap = new PropertyMap(this);
        addToProtoHistory(parentMap, newMap);

        return newMap;
    }


    /**
     * {@link PropertyMap} iterator.
     */
    private static class PropertyMapIterator implements Iterator<Object> {
        /** Property iterator. */
        final Iterator<Property> iter;

        /** Current Property. */
        Property property;

        /**
         * Constructor.
         *
         * @param propertyMap {@link PropertyMap} to iterate over.
         */
        PropertyMapIterator(final PropertyMap propertyMap) {
            iter = Arrays.asList(propertyMap.properties.getProperties()).iterator();
            property = iter.hasNext() ? iter.next() : null;
            skipNotEnumerable();
        }

        /**
         * Ignore properties that are not enumerable.
         */
        private void skipNotEnumerable() {
            while (property != null && !property.isEnumerable()) {
                property = iter.hasNext() ? iter.next() : null;
            }
        }

        @Override
        public boolean hasNext() {
            return property != null;
        }

        @Override
        public Object next() {
            if (property == null) {
                throw new NoSuchElementException();
            }

            final Object key = property.getKey();
            property = iter.next();
            skipNotEnumerable();

            return key;
        }

        @Override
        public void remove() {
            throw new UnsupportedOperationException();
        }
    }

    /*
     * Debugging and statistics.
     */

    /**
     * Debug helper function that returns the diff of two property maps, only
     * displaying the information that is different and in which map it exists
     * compared to the other map. Can be used to e.g. debug map guards and
     * investigate why they fail, causing relink
     *
     * @param map0 the first property map
     * @param map1 the second property map
     *
     * @return property map diff as string
     */
    public static String diff(final PropertyMap map0, final PropertyMap map1) {
        final StringBuilder sb = new StringBuilder();

        if (map0 != map1) {
           sb.append(">>> START: Map diff");
           boolean found = false;

           for (final Property p : map0.getProperties()) {
               final Property p2 = map1.findProperty(p.getKey());
               if (p2 == null) {
                   sb.append("FIRST ONLY : [" + p + "]");
                   found = true;
               } else if (p2 != p) {
                   sb.append("DIFFERENT  : [" + p + "] != [" + p2 + "]");
                   found = true;
               }
           }

           for (final Property p2 : map1.getProperties()) {
               final Property p1 = map0.findProperty(p2.getKey());
               if (p1 == null) {
                   sb.append("SECOND ONLY: [" + p2 + "]");
                   found = true;
               }
           }

           //assert found;

           if (!found) {
                sb.append(map0).
                    append("!=").
                    append(map1);
           }

           sb.append("<<< END: Map diff\n");
        }

        return sb.toString();
    }

    // counters updated only in debug mode
    private static int count;
    private static int clonedCount;
    private static int duplicatedCount;
    private static int historyHit;
    private static int protoInvalidations;
    private static int protoHistoryHit;
    private static int setProtoNewMapCount;

    /**
     * @return Total number of maps.
     */
    public static int getCount() {
        return count;
    }

    /**
     * @return The number of maps that were cloned.
     */
    public static int getClonedCount() {
        return clonedCount;
    }

    /**
     * @return The number of maps that are duplicated.
     */
    public static int getDuplicatedCount() {
        return duplicatedCount;
    }

    /**
     * @return The number of times history was successfully used.
     */
    public static int getHistoryHit() {
        return historyHit;
    }

    /**
     * @return The number of times prototype changes caused invalidation.
     */
    public static int getProtoInvalidations() {
        return protoInvalidations;
    }

    /**
     * @return The number of times proto history was successfully used.
     */
    public static int getProtoHistoryHit() {
        return protoHistoryHit;
    }

    /**
     * @return The number of times prototypes were modified.
     */
    public static int getSetProtoNewMapCount() {
        return setProtoNewMapCount;
    }

<<<<<<< HEAD
    /**
     * Increment the prototype set count.
     */
    private static void incrementSetProtoNewMapCount() {
        setProtoNewMapCount++;
    }

=======
>>>>>>> 71ded928
}<|MERGE_RESOLUTION|>--- conflicted
+++ resolved
@@ -422,15 +422,11 @@
      * @return New {@link PropertyMap} with {@link Property} replaced.
      */
     PropertyMap replaceProperty(final Property oldProperty, final Property newProperty) {
-<<<<<<< HEAD
-        final PropertyHashMap newProperties = properties.immutableReplace(oldProperty, newProperty);
-=======
         if (listeners != null) {
             listeners.propertyModified(oldProperty, newProperty);
         }
         // Add replaces existing property.
-        final PropertyHashMap newProperties = properties.immutableAdd(newProperty);
->>>>>>> 71ded928
+        final PropertyHashMap newProperties = properties.immutableReplace(oldProperty, newProperty);
         final PropertyMap newMap = new PropertyMap(this, newProperties);
         /*
          * See ScriptObject.modifyProperty and ScriptObject.setUserAccessors methods.
@@ -621,13 +617,8 @@
     private PropertyMap checkProtoHistory(final PropertyMap parentMap) {
         final PropertyMap cachedMap;
         if (protoHistory != null) {
-<<<<<<< HEAD
-            final WeakReference<PropertyMap> weakMap = protoHistory.get(newProto);
-            cachedMap = weakMap != null ? weakMap.get() : null;
-=======
             final SoftReference<PropertyMap> weakMap = protoHistory.get(parentMap);
             cachedMap = (weakMap != null ? weakMap.get() : null);
->>>>>>> 71ded928
         } else {
             cachedMap = null;
         }
@@ -679,12 +670,8 @@
     private PropertyMap checkHistory(final Property property) {
 
         if (history != null) {
-<<<<<<< HEAD
-            final PropertyMap historicMap = history.get(property);
-=======
-            SoftReference<PropertyMap> ref = history.get(property);
+            final SoftReference<PropertyMap> ref = history.get(property);
             final PropertyMap historicMap = ref == null ? null : ref.get();
->>>>>>> 71ded928
 
             if (historicMap != null) {
                 if (Context.DEBUG) {
@@ -696,55 +683,6 @@
         }
 
         return null;
-    }
-
-<<<<<<< HEAD
-    /**
-     * Calculate the hash code for the map.
-     *
-     * @return Computed hash code.
-     */
-    private int computeHashCode() {
-        int hash = 0;
-
-        for (final Property property : getProperties()) {
-            hash = hash << 7 ^ hash >> 7;
-            hash ^= property.hashCode();
-        }
-
-        return hash;
-    }
-
-    @Override
-    public int hashCode() {
-        if (hashCode == 0 && !properties.isEmpty()) {
-            hashCode = computeHashCode();
-        }
-        return hashCode;
-    }
-
-    @Override
-    public boolean equals(final Object other) {
-        if (!(other instanceof PropertyMap)) {
-            return false;
-        }
-
-        final PropertyMap otherMap = (PropertyMap)other;
-
-        if (properties.size() != otherMap.properties.size()) {
-            return false;
-        }
-
-        final Iterator<Property> iter      = properties.values().iterator();
-        final Iterator<Property> otherIter = otherMap.properties.values().iterator();
-
-        while (iter.hasNext() && otherIter.hasNext()) {
-            if (!iter.next().equals(otherIter.next())) {
-                return false;
-            }
-        }
-
-        return true;
     }
 
     /**
@@ -758,11 +696,6 @@
         if (properties.size() != otherMap.properties.size()) {
             return false;
         }
-=======
-    @Override
-    public String toString() {
-        final StringBuilder sb = new StringBuilder();
->>>>>>> 71ded928
 
         final Iterator<Property> iter      = properties.values().iterator();
         final Iterator<Property> otherIter = otherMap.properties.values().iterator();
@@ -1060,15 +993,4 @@
     public static int getSetProtoNewMapCount() {
         return setProtoNewMapCount;
     }
-
-<<<<<<< HEAD
-    /**
-     * Increment the prototype set count.
-     */
-    private static void incrementSetProtoNewMapCount() {
-        setProtoNewMapCount++;
-    }
-
-=======
->>>>>>> 71ded928
 }